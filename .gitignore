--- conflicted
+++ resolved
@@ -16,12 +16,10 @@
 # Project files, i.e. `.project`, `.actionScriptProperties` and `.flexProperties`
 # should NOT be excluded as they contain compiler settings and other important
 # information for Eclipse / Flash Builder.
-<<<<<<< HEAD
 
 .env
 __pycache__/
 *.pyc
-=======
 # Node
 node_modules/
 dist/
@@ -30,5 +28,4 @@
 __pycache__/
 
 # Test artifacts
-.coverage
->>>>>>> 40e37f61
+.coverage